--- conflicted
+++ resolved
@@ -264,28 +264,6 @@
                 # Make a .zip of the source_dir we already created.
                 if req.link.scheme in vcs.all_schemes:
                     req.archive(self.download_dir)
-<<<<<<< HEAD
-            # req.req is only avail after unpack for URL
-            # pkgs repeat check_if_exists to uninstall-on-upgrade
-            # (#14)
-            if not resolver.ignore_installed:
-                req.check_if_exists()
-            if req.satisfied_by:
-                should_modify = (
-                    resolver.upgrade_strategy != "to-satisfy-only" or
-                    resolver.ignore_installed or
-                    link.scheme == 'file'
-                )
-                if should_modify:
-                    resolver._set_req_to_reinstall(req)
-                else:
-                    logger.info(
-                        'Requirement already satisfied (use '
-                        '--upgrade to upgrade): %s',
-                        req,
-                    )
-=======
->>>>>>> 8f68f387
         return abstract_dist
 
     def prepare_editable_requirement(self, req, require_hashes):
