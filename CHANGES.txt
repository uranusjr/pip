--- conflicted
+++ resolved
@@ -1,16 +1,12 @@
-**1.5.3 (2014-02-20)**
-
-<<<<<<< HEAD
-=======
-1.5.4 (2014-02-21)
-------------------
+**1.5.4 (2014-02-21)**
+
 
 * Correct deprecation warning for ``pip install --build`` to only notify when
   the `--build` value is different than the default.
 
-1.5.3 (2014-02-20)
-------------------
->>>>>>> 627cb559
+
+**1.5.3 (2014-02-20)**
+
 
 * **DEPRECATION** ``pip install --build`` and ``pip install --no-clean`` are now
   deprecated.  See Issue #906 for discussion.
